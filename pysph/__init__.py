--- conflicted
+++ resolved
@@ -21,7 +21,6 @@
     return _has_mpi
 
 
-<<<<<<< HEAD
 def has_opencl():
     """Return True if pyopencl is available.
     """
@@ -35,8 +34,6 @@
     return _has_opencl
 
 
-=======
->>>>>>> e85a65ab
 def has_zoltan():
     """Return True if zoltan is available.
     """
